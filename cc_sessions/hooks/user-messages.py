#!/usr/bin/env python3
"""User message hook to detect DAIC trigger phrases and special patterns."""
import json
import sys
import re
import os
try:
    import tiktoken
except ImportError:
    tiktoken = None
from shared_state import check_daic_mode_bool, set_daic_mode

# Load input
input_data = json.load(sys.stdin)
prompt = input_data.get("prompt", "")
transcript_path = input_data.get("transcript_path", "")
context = ""

# Get configuration (if exists)
try:
    from pathlib import Path
    from shared_state import get_project_root
    PROJECT_ROOT = get_project_root()
    CONFIG_FILE = PROJECT_ROOT / "sessions" / "sessions-config.json"
    
    if CONFIG_FILE.exists():
        with open(CONFIG_FILE, 'r') as f:
            config = json.load(f)
    else:
        config = {}
except:
    config = {}

# Default trigger phrases if not configured
DEFAULT_TRIGGER_PHRASES = ["make it so", "run that", "yert"]
trigger_phrases = config.get("trigger_phrases", DEFAULT_TRIGGER_PHRASES)

# Check if this is an /add-trigger command
is_add_trigger_command = prompt.strip().startswith('/add-trigger')

# Check API mode and add ultrathink if not in API mode (skip for /add-trigger)
if not config.get("api_mode", False) and not is_add_trigger_command:
    context = "[[ ultrathink ]]\n"

# Token monitoring
def get_context_length_from_transcript(transcript_path):
    """Get current context length from the most recent main-chain message in transcript"""
    try:
        import os
        if not os.path.exists(transcript_path):
            return 0
            
        with open(transcript_path, 'r') as f:
            lines = f.readlines()
        
        most_recent_usage = None
        most_recent_timestamp = None
        
        # Parse each JSONL entry
        for line in lines:
            try:
                data = json.loads(line.strip())
                # Skip sidechain entries (subagent calls)
                if data.get('isSidechain', False):
                    continue
                    
                # Check if this entry has usage data
                if data.get('message', {}).get('usage'):
                    entry_time = data.get('timestamp')
                    # Track the most recent main-chain entry with usage
                    if entry_time and (not most_recent_timestamp or entry_time > most_recent_timestamp):
                        most_recent_timestamp = entry_time
                        most_recent_usage = data['message']['usage']
            except json.JSONDecodeError:
                continue
        
        # Calculate context length from most recent usage
        if most_recent_usage:
            context_length = (
                most_recent_usage.get('input_tokens', 0) +
                most_recent_usage.get('cache_read_input_tokens', 0) +
                most_recent_usage.get('cache_creation_input_tokens', 0)
            )
            return context_length
    except Exception:
        pass
    return 0

# Check context usage and warn if needed (only if tiktoken is available)
if transcript_path and tiktoken and os.path.exists(transcript_path):
    context_length = get_context_length_from_transcript(transcript_path)
    
    if context_length > 0:
        # Calculate percentage of usable context (160k practical limit before auto-compact)
        usable_percentage = (context_length / 160000) * 100
        
        # Check for warning flag files to avoid repeating warnings
        from pathlib import Path
        PROJECT_ROOT = get_project_root()
        warning_75_flag = PROJECT_ROOT / ".claude" / "state" / "context-warning-75.flag"
        warning_90_flag = PROJECT_ROOT / ".claude" / "state" / "context-warning-90.flag"
        
        # Token warnings (only show once per session)
        if usable_percentage >= 90 and not warning_90_flag.exists():
            context += f"\n[90% WARNING] {context_length:,}/160,000 tokens used ({usable_percentage:.1f}%). CRITICAL: Run sessions/protocols/task-completion.md to wrap up this task cleanly!\n"
            warning_90_flag.parent.mkdir(parents=True, exist_ok=True)
            warning_90_flag.touch()
        elif usable_percentage >= 75 and not warning_75_flag.exists():
            context += f"\n[75% WARNING] {context_length:,}/160,000 tokens used ({usable_percentage:.1f}%). Context is getting low. Be aware of coming context compaction trigger.\n"
            warning_75_flag.parent.mkdir(parents=True, exist_ok=True)
            warning_75_flag.touch()

# DAIC keyword detection
current_mode = check_daic_mode_bool()

# Implementation triggers (only work in discussion mode, skip for /add-trigger)
if not is_add_trigger_command and current_mode and any(phrase in prompt.lower() for phrase in trigger_phrases):
    set_daic_mode(False)  # Switch to implementation
    context += "[DAIC: Implementation Mode Activated] You may now implement ONLY the immediately discussed steps. DO NOT take **any** actions beyond what was explicitly agreed upon. If instructions were vague, consider the bounds of what was requested and *DO NOT* cross them. When you're done, run the command: daic\n"

# Emergency stop (works in any mode)
if any(word in prompt for word in ["SILENCE", "STOP"]):  # Case sensitive
    set_daic_mode(True)  # Force discussion mode
    context += "[DAIC: EMERGENCY STOP] All tools locked. You are now in discussion mode. Re-align with your pair programmer.\n"

# Iterloop detection
if "iterloop" in prompt.lower():
    context += "You have been instructed to iteratively loop over a list. Identify what list the user is referring to, then follow this loop: present one item, wait for the user to respond with questions and discussion points, only continue to the next item when the user explicitly says 'continue' or something similar\n"

# Protocol detection - explicit phrases that trigger protocol reading
prompt_lower = prompt.lower()

# Context compaction detection
if any(phrase in prompt_lower for phrase in ["compact", "restart session", "context compaction"]):
    context += "If the user is asking to compact context, read and follow sessions/protocols/context-compaction.md protocol.\n"

# Task completion detection
if any(phrase in prompt_lower for phrase in ["complete the task", "finish the task", "task is done", 
                                               "mark as complete", "close the task", "wrap up the task"]):
    context += "If the user is asking to complete the task, read and follow sessions/protocols/task-completion.md protocol.\n"

# Task creation detection
if any(phrase in prompt_lower for phrase in ["create a new task", "create a task", "make a task",
                                               "new task for", "add a task"]):
    context += "If the user is asking to create a task, read and follow sessions/protocols/task-creation.md protocol.\n"

# Task switching detection
if any(phrase in prompt_lower for phrase in ["switch to task", "work on task", "change to task"]):
    context += "If the user is asking to switch tasks, read and follow sessions/protocols/task-startup.md protocol.\n"

# Task detection patterns (optional feature)
if config.get("task_detection", {}).get("enabled", True):
    task_patterns = [
        r"(?i)we (should|need to|have to) (implement|fix|refactor|migrate|test|research)",
        r"(?i)create a task for",
        r"(?i)add this to the (task list|todo|backlog)",
        r"(?i)we'll (need to|have to) (do|handle|address) (this|that) later",
        r"(?i)that's a separate (task|issue|problem)",
        r"(?i)file this as a (bug|task|issue)"
    ]
    
    task_mentioned = any(re.search(pattern, prompt) for pattern in task_patterns)
    
    if task_mentioned:
        # Add task detection note
        context += """
[Task Detection Notice]
The message may reference something that could be a task.

IF you or the user have discovered a potential task that is sufficiently unrelated to the current task, ask if they'd like to create a task file.

Tasks are:
• More than a couple commands to complete
• Semantically distinct units of work
• Work that takes meaningful context
• Single focused goals (not bundled multiple goals)
• Things that would take multiple days should be broken down
• NOT subtasks of current work (those go in the current task file/directory)

If they want to create a task, follow the task creation protocol.
"""

<<<<<<< HEAD
# Smart workflow suggestions based on current state and user input
def add_smart_suggestions():
    suggestions = ""

    try:
        # Get current task state
        from shared_state import get_task_state
        task_state = get_task_state()

        # Check for first-time user patterns
        if any(phrase in prompt_lower for phrase in ["how do i", "what should i", "what's next", "help me"]):
            if not task_state.get("task"):
                suggestions += "\n💡 Tip: Start by creating a task with 'create a new task' or try '/tutorial' for a guided walkthrough.\n"
            elif current_mode:  # Discussion mode
                suggestions += f"\n💡 Tip: You're in discussion mode. Describe your approach, then say a trigger phrase like '{trigger_phrases[0]}' to implement.\n"

        # Suggest agents for complex analysis
        if any(phrase in prompt_lower for phrase in ["analyze", "review", "understand", "examine", "investigate"]):
            if "context-gathering" not in prompt_lower:
                suggestions += "\n💡 Tip: For deep code analysis, try 'Use the context-gathering agent on [file/task]'.\n"

        # Suggest Memory Bank for returning users
        if any(phrase in prompt_lower for phrase in ["remember", "previous", "last time", "before"]):
            if not config.get("memory_bank_mcp", {}).get("enabled"):
                suggestions += "\n💡 Tip: Enable Memory Bank to preserve insights across sessions. Run '/sync-status' to check setup.\n"

        # Suggest status command when user seems confused about state
        if any(phrase in prompt_lower for phrase in ["what mode", "current state", "where am i", "confused"]):
            suggestions += "\n💡 Tip: Run '/status' to see your current mode, task, and available commands.\n"

        # Suggest build-project for complex multi-step work
        if any(phrase in prompt_lower for phrase in ["big task", "multiple steps", "complex project", "roadmap"]):
            suggestions += "\n💡 Tip: For multi-phase projects, try '/build-project' for structured planning.\n"

        # Suggest code review after significant changes
        if task_state.get("task") and any(phrase in prompt_lower for phrase in ["done", "finished", "completed", "commit"]):
            suggestions += "\n💡 Tip: Before committing, consider using the code-review agent to check your work.\n"

    except Exception:
        # Fail silently - suggestions are optional
        pass

    return suggestions

# Add smart suggestions to context
smart_suggestions = add_smart_suggestions()
=======
# Smart feature discovery integration
def update_usage_stats_for_user_input(prompt):
    """Update usage statistics based on user input patterns."""
    try:
        from pathlib import Path
        PROJECT_ROOT = get_project_root()
        stats_file = PROJECT_ROOT / ".claude" / "state" / "usage_stats.json"

        # Load existing stats
        if stats_file.exists():
            with open(stats_file, 'r') as f:
                stats = json.load(f)
        else:
            return  # Discovery hook will initialize on first run

        # Track command usage
        if prompt.strip().startswith('/'):
            command = prompt.strip().split()[0]
            commands_used = stats.get("commands_used", {})
            commands_used[command] = commands_used.get(command, 0) + 1
            stats["commands_used"] = commands_used

        # Track agent mentions
        if "agent" in prompt.lower():
            agent_keywords = ["context-gathering", "logging", "code-review", "context-refinement", "service-documentation"]
            for keyword in agent_keywords:
                if keyword in prompt.lower():
                    agents_used = stats.get("agents_used", {})
                    agents_used[keyword] = agents_used.get(keyword, 0) + 1
                    stats["agents_used"] = agents_used

        # Track DAIC switches
        if any(phrase in prompt.lower() for phrase in trigger_phrases):
            stats["daic_switches"] = stats.get("daic_switches", 0) + 1

        # Track task-related activity
        if any(word in prompt.lower() for word in ["task", "create", "implement", "fix"]):
            stats["task_count"] = stats.get("task_count", 0) + 1

        # Save updated stats
        stats["last_updated"] = json.dumps(os.times().elapsed).strip('"')
        with open(stats_file, 'w') as f:
            json.dump(stats, f, indent=2)

    except Exception:
        pass  # Graceful failure

# Smart pattern detection and contextual suggestions
def add_smart_suggestions(prompt):
    """Add contextual suggestions based on user input patterns."""
    suggestions = ""

    # Help-seeking patterns
    help_patterns = [
        ("how do i", "💡 Quick guidance: Use `/help` for overview or `/help commands` for complete reference."),
        ("can you", "🔍 Exploring capabilities? Try `/help` to see what's available."),
        ("stuck", "🆘 Need help? Use `/status` to see current state or `/help troubleshoot` for common issues."),
        ("confused", "🧭 Lost? Use `/status` for your bearings and `/help workflow` to understand DAIC."),
        ("not working", "🔧 Something broken? Check `/help troubleshoot` for solutions."),
    ]

    for pattern, suggestion in help_patterns:
        if pattern in prompt.lower():
            suggestions += f"\n{suggestion}\n"
            break  # Only one help suggestion at a time

    # Feature opportunity detection
    feature_opportunities = [
        (["multiple files", "many files", "several files"], "📁 Working with many files? Try the context-gathering agent for comprehensive analysis."),
        (["complex project", "big project", "large project"], "🧠 Complex project? Consider Memory Bank (`/help memory`) for persistent context."),
        (["step by step", "phases", "multiple steps"], "🏗️ Multi-step work? Try `/build-project` for structured project management."),
        (["review", "check", "quality"], "🔍 Need code review? Try the code-review agent for quality analysis."),
        (["document", "docs", "documentation"], "📚 Need docs? Try the service-documentation agent for structured documentation."),
    ]

    for patterns, suggestion in feature_opportunities:
        if any(pattern in prompt.lower() for pattern in patterns):
            suggestions += f"\n{suggestion}\n"
            break  # Only one feature suggestion at a time

    return suggestions

# Update usage stats from this input
update_usage_stats_for_user_input(prompt)

# Add smart suggestions based on input patterns
smart_suggestions = add_smart_suggestions(prompt)
>>>>>>> 8da57134
if smart_suggestions:
    context += smart_suggestions

# Output the context additions
if context:
    output = {
        "hookSpecificOutput": {
            "hookEventName": "UserPromptSubmit",
            "additionalContext": context
        }
    }
    print(json.dumps(output))

sys.exit(0)<|MERGE_RESOLUTION|>--- conflicted
+++ resolved
@@ -180,54 +180,6 @@
 If they want to create a task, follow the task creation protocol.
 """
 
-<<<<<<< HEAD
-# Smart workflow suggestions based on current state and user input
-def add_smart_suggestions():
-    suggestions = ""
-
-    try:
-        # Get current task state
-        from shared_state import get_task_state
-        task_state = get_task_state()
-
-        # Check for first-time user patterns
-        if any(phrase in prompt_lower for phrase in ["how do i", "what should i", "what's next", "help me"]):
-            if not task_state.get("task"):
-                suggestions += "\n💡 Tip: Start by creating a task with 'create a new task' or try '/tutorial' for a guided walkthrough.\n"
-            elif current_mode:  # Discussion mode
-                suggestions += f"\n💡 Tip: You're in discussion mode. Describe your approach, then say a trigger phrase like '{trigger_phrases[0]}' to implement.\n"
-
-        # Suggest agents for complex analysis
-        if any(phrase in prompt_lower for phrase in ["analyze", "review", "understand", "examine", "investigate"]):
-            if "context-gathering" not in prompt_lower:
-                suggestions += "\n💡 Tip: For deep code analysis, try 'Use the context-gathering agent on [file/task]'.\n"
-
-        # Suggest Memory Bank for returning users
-        if any(phrase in prompt_lower for phrase in ["remember", "previous", "last time", "before"]):
-            if not config.get("memory_bank_mcp", {}).get("enabled"):
-                suggestions += "\n💡 Tip: Enable Memory Bank to preserve insights across sessions. Run '/sync-status' to check setup.\n"
-
-        # Suggest status command when user seems confused about state
-        if any(phrase in prompt_lower for phrase in ["what mode", "current state", "where am i", "confused"]):
-            suggestions += "\n💡 Tip: Run '/status' to see your current mode, task, and available commands.\n"
-
-        # Suggest build-project for complex multi-step work
-        if any(phrase in prompt_lower for phrase in ["big task", "multiple steps", "complex project", "roadmap"]):
-            suggestions += "\n💡 Tip: For multi-phase projects, try '/build-project' for structured planning.\n"
-
-        # Suggest code review after significant changes
-        if task_state.get("task") and any(phrase in prompt_lower for phrase in ["done", "finished", "completed", "commit"]):
-            suggestions += "\n💡 Tip: Before committing, consider using the code-review agent to check your work.\n"
-
-    except Exception:
-        # Fail silently - suggestions are optional
-        pass
-
-    return suggestions
-
-# Add smart suggestions to context
-smart_suggestions = add_smart_suggestions()
-=======
 # Smart feature discovery integration
 def update_usage_stats_for_user_input(prompt):
     """Update usage statistics based on user input patterns."""
@@ -275,47 +227,83 @@
     except Exception:
         pass  # Graceful failure
 
-# Smart pattern detection and contextual suggestions
+# Smart pattern detection and contextual suggestions (combines Phase 2 & 3 features)
 def add_smart_suggestions(prompt):
     """Add contextual suggestions based on user input patterns."""
     suggestions = ""
 
-    # Help-seeking patterns
-    help_patterns = [
-        ("how do i", "💡 Quick guidance: Use `/help` for overview or `/help commands` for complete reference."),
-        ("can you", "🔍 Exploring capabilities? Try `/help` to see what's available."),
-        ("stuck", "🆘 Need help? Use `/status` to see current state or `/help troubleshoot` for common issues."),
-        ("confused", "🧭 Lost? Use `/status` for your bearings and `/help workflow` to understand DAIC."),
-        ("not working", "🔧 Something broken? Check `/help troubleshoot` for solutions."),
-    ]
-
-    for pattern, suggestion in help_patterns:
-        if pattern in prompt.lower():
-            suggestions += f"\n{suggestion}\n"
-            break  # Only one help suggestion at a time
-
-    # Feature opportunity detection
-    feature_opportunities = [
-        (["multiple files", "many files", "several files"], "📁 Working with many files? Try the context-gathering agent for comprehensive analysis."),
-        (["complex project", "big project", "large project"], "🧠 Complex project? Consider Memory Bank (`/help memory`) for persistent context."),
-        (["step by step", "phases", "multiple steps"], "🏗️ Multi-step work? Try `/build-project` for structured project management."),
-        (["review", "check", "quality"], "🔍 Need code review? Try the code-review agent for quality analysis."),
-        (["document", "docs", "documentation"], "📚 Need docs? Try the service-documentation agent for structured documentation."),
-    ]
-
-    for patterns, suggestion in feature_opportunities:
-        if any(pattern in prompt.lower() for pattern in patterns):
-            suggestions += f"\n{suggestion}\n"
-            break  # Only one feature suggestion at a time
+    try:
+        # Get current task state (Phase 2 functionality)
+        from shared_state import get_task_state
+        task_state = get_task_state()
+
+        # Check for first-time user patterns (Phase 2)
+        if any(phrase in prompt.lower() for phrase in ["how do i", "what should i", "what's next", "help me"]):
+            if not task_state.get("task"):
+                suggestions += "\n💡 Tip: Start by creating a task with 'create a new task' or try '/tutorial' for a guided walkthrough.\n"
+            elif current_mode:  # Discussion mode
+                suggestions += f"\n💡 Tip: You're in discussion mode. Describe your approach, then say a trigger phrase like '{trigger_phrases[0]}' to implement.\n"
+
+        # Help-seeking patterns (Phase 3)
+        help_patterns = [
+            ("can you", "🔍 Exploring capabilities? Try `/help` to see what's available."),
+            ("stuck", "🆘 Need help? Use `/status` to see current state or `/help troubleshoot` for common issues."),
+            ("confused", "🧭 Lost? Use `/status` for your bearings and `/help workflow` to understand DAIC."),
+            ("not working", "🔧 Something broken? Check `/help troubleshoot` for solutions."),
+        ]
+
+        for pattern, suggestion in help_patterns:
+            if pattern in prompt.lower():
+                suggestions += f"\n{suggestion}\n"
+                break  # Only one help suggestion at a time
+
+        # Suggest agents for complex analysis (Phase 2 enhanced with Phase 3)
+        if any(phrase in prompt.lower() for phrase in ["analyze", "review", "understand", "examine", "investigate"]):
+            if "context-gathering" not in prompt.lower():
+                suggestions += "\n💡 Tip: For deep code analysis, try 'Use the context-gathering agent on [file/task]'.\n"
+
+        # Feature opportunity detection (Phase 3)
+        feature_opportunities = [
+            (["multiple files", "many files", "several files"], "📁 Working with many files? Try the context-gathering agent for comprehensive analysis."),
+            (["complex project", "big project", "large project"], "🧠 Complex project? Consider Memory Bank (`/help memory`) for persistent context."),
+            (["step by step", "phases", "multiple steps"], "🏗️ Multi-step work? Try `/build-project` for structured project management."),
+            (["review", "check", "quality"], "🔍 Need code review? Try the code-review agent for quality analysis."),
+            (["document", "docs", "documentation"], "📚 Need docs? Try the service-documentation agent for structured documentation."),
+        ]
+
+        for patterns, suggestion in feature_opportunities:
+            if any(pattern in prompt.lower() for pattern in patterns):
+                suggestions += f"\n{suggestion}\n"
+                break  # Only one feature suggestion at a time
+
+        # Suggest Memory Bank for returning users (Phase 2)
+        if any(phrase in prompt.lower() for phrase in ["remember", "previous", "last time", "before"]):
+            if not config.get("memory_bank_mcp", {}).get("enabled"):
+                suggestions += "\n💡 Tip: Enable Memory Bank to preserve insights across sessions. Run '/sync-status' to check setup.\n"
+
+        # Suggest status command when user seems confused about state (Phase 2)
+        if any(phrase in prompt.lower() for phrase in ["what mode", "current state", "where am i"]):
+            suggestions += "\n💡 Tip: Run '/status' to see your current mode, task, and available commands.\n"
+
+        # Suggest build-project for complex multi-step work (Phase 2)
+        if any(phrase in prompt.lower() for phrase in ["big task", "multiple steps", "complex project", "roadmap"]):
+            suggestions += "\n💡 Tip: For multi-phase projects, try '/build-project' for structured planning.\n"
+
+        # Suggest code review after significant changes (Phase 2)
+        if task_state.get("task") and any(phrase in prompt.lower() for phrase in ["done", "finished", "completed", "commit"]):
+            suggestions += "\n💡 Tip: Before committing, consider using the code-review agent to check your work.\n"
+
+    except Exception:
+        # Fail silently - suggestions are optional
+        pass
 
     return suggestions
 
-# Update usage stats from this input
+# Update usage stats from this input (Phase 3)
 update_usage_stats_for_user_input(prompt)
 
-# Add smart suggestions based on input patterns
+# Add smart suggestions based on input patterns (Combined Phase 2 & 3)
 smart_suggestions = add_smart_suggestions(prompt)
->>>>>>> 8da57134
 if smart_suggestions:
     context += smart_suggestions
 
